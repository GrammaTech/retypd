--- conflicted
+++ resolved
@@ -490,20 +490,11 @@
         recall_graph = networkx.DiGraph()
         for head, tail in graph.edges:
             label = graph[head][tail].get('label')
-<<<<<<< HEAD
-            if label:
-                if label.kind == EdgeLabel.Kind.FORGET:
-                    recall_graph.remove_edge(head, tail)
-                else:
-                    forget_graph.remove_edge(head, tail)
-        typevars: Set[DerivedTypeVariable] = set()
-=======
             if not label or label.kind != EdgeLabel.Kind.FORGET:
                 recall_graph.add_edge(head, tail)
             if not label or label.kind != EdgeLabel.Kind.RECALL:
                 forget_graph.add_edge(head, tail)
-        endpoints: Set[DerivedTypeVariable] = set()
->>>>>>> 8bd05d32
+        typevars: Set[DerivedTypeVariable] = set()
         for fr_graph in [forget_graph, recall_graph]:
             condensation = networkx.condensation(fr_graph)
             visited = set()
@@ -585,13 +576,7 @@
             if current_node in path:
                 npaths += 1
                 return
-<<<<<<< HEAD
-            if not matches_language(string):
-                return
             if path and current_node.base in all_endpoints:
-=======
-            if path and current_node.base in self.all_endpoints:
->>>>>>> 8bd05d32
                 constraint = self._maybe_constraint(path[0], current_node, string)
                 if constraint:
                     constraints.add(constraint)
@@ -769,437 +754,4 @@
                     break
             if emit:
                 selected.add(candidate)
-<<<<<<< HEAD
-        return selected
-=======
-        return selected
-
-
-class SketchNode:
-    def __init__(self, dtv: DerivedTypeVariable,
-                 lower_bound: DerivedTypeVariable,
-                 upper_bound: DerivedTypeVariable) -> None:
-        self._dtv = dtv
-        self.lower_bound = lower_bound
-        self.upper_bound = upper_bound
-        # Reference to SketchNodes (in other SCCs) that this node came from
-        self.source: Set[SketchNode] = set()
-        self._hash = hash(self._dtv)
-
-    @property
-    def dtv(self):
-        return self._dtv
-
-    @dtv.setter
-    def dtv(self, value):
-        raise NotImplementedError("Read-only property")
-
-    # the atomic type of a DTV is an annotation, not part of its identity
-    def __eq__(self, other) -> bool:
-        if isinstance(other, SketchNode):
-            return self.dtv == other.dtv
-        return False
-
-    def __hash__(self) -> int:
-        return self._hash
-
-    def __str__(self) -> str:
-        return f'({self.lower_bound} <= {self.dtv} <= {self.upper_bound})'
-
-    def __repr__(self) -> str:
-        return f'SketchNode({self})'
-
-
-class LabelNode:
-    counter = 0
-    def __init__(self, target: DerivedTypeVariable) -> None:
-        self.target = target
-        self.id = LabelNode.counter
-        LabelNode.counter += 1
-
-    def __eq__(self, other) -> bool:
-        if isinstance(other, LabelNode):
-            # return self.id == other.id and self.target == other.target
-            return self.target == other.target
-        return False
-
-    def __hash__(self) -> int:
-        # return hash(self.target) ^ hash(self.id)
-        return hash(self.target)
-
-    def __str__(self) -> str:
-        return f'{self.target}.label_{self.id}'
-
-    def __repr__(self) -> str:
-        return str(self)
-
-
-SkNode = Union[SketchNode, LabelNode]
-
-
-class Sketches(Loggable):
-    '''The set of sketches from a set of constraints. Intended to be updated incrementally, per the
-    Solver's reverse topological ordering.
-    '''
-    def __init__(self, solver: Solver, verbose: LogLevel = LogLevel.QUIET) -> None:
-        super(Sketches, self).__init__(verbose)
-        # We maintain the invariant that if a node is in `lookup` then it should also be in
-        # `sketches` as a node (even if there are no edges)
-        self.sketches = networkx.DiGraph()
-        self.lookup: Dict[DerivedTypeVariable, SketchNode] = {}
-        self.solver = solver
-        self.dependencies: Dict[DerivedTypeVariable, Set[DerivedTypeVariable]] = {}
-
-    def ref_node(self, node: SketchNode) -> SketchNode:
-        '''Add a reference to the given node (no copy)
-        '''
-        if isinstance(node, LabelNode):
-            return node
-        if node.dtv in self.lookup:
-            return self.lookup[node.dtv]
-        self.lookup[node.dtv] = node
-        self.sketches.add_node(node)
-        return node
-
-    def make_node(self,
-                  variable: DerivedTypeVariable,
-                  *,
-                  lower_bound: Optional[DerivedTypeVariable] = None,
-                  upper_bound: Optional[DerivedTypeVariable] = None) -> SketchNode:
-        '''Make a node from a DTV. Compute its atom from its access path.
-        '''
-        if lower_bound is None:
-            lower_bound = self.solver.program.types.bottom
-        if upper_bound is None:
-            upper_bound = self.solver.program.types.top
-        result = SketchNode(variable, lower_bound, upper_bound)
-        self.lookup[variable] = result
-        return result
-
-    def add_variable(self, variable: DerivedTypeVariable) -> SketchNode:
-        '''Add a variable and its prefixes to the set of sketches. Each node's atomic type is either
-        TOP or BOTTOM, depending on the variance of the variable's access path. If the variable
-        already exists, skip it.
-        '''
-        if variable in self.lookup:
-            return self.lookup[variable]
-        node = self.make_node(variable)
-        created = node
-        self.sketches.add_node(node)
-        prefix = variable.largest_prefix
-        while prefix:
-            prefix_node = self.make_node(prefix)
-            self.sketches.add_edge(prefix_node, node, label=variable.tail)
-            variable = prefix
-            node = prefix_node
-            prefix = variable.largest_prefix
-        return created
-
-    def replace_edge(self, head: SkNode, tail: SkNode, new_head: SkNode, new_tail: SkNode) -> None:
-        '''Replace an edge, keeping its attributes intact.
-        '''
-        atts = self.sketches[head][tail]
-        self.sketches.remove_edge(head, tail)
-        self.sketches.add_edge(new_head, new_tail, **atts)
-
-    def replace_node(self, old: SketchNode, new: SkNode) -> None:
-        '''Replace a node, updating incoming and outgoing edges but preserving their attributes.
-        '''
-        for pred in self.sketches.predecessors(old):
-            self.replace_edge(pred, old, pred, new)
-        for succ in self.sketches.successors(old):
-            self.replace_edge(old, succ, new, succ)
-
-    def remove_cycles(self) -> None:
-        '''Identify cycles in the graph and remove them by replacing instances of every node
-        downstream from itself with a label (the labeled polymorphism mentioned in Definition 3.5).
-        '''
-        for cycle in networkx.simple_cycles(self.sketches):
-            node = cycle[1]
-            last = cycle[-1]
-            self.replace_edge(last, node, last, node.dtv)
-
-    def _add_edge(self, head: SketchNode, tail: SkNode, label: str) -> None:
-        # don't emit duplicate edges
-        if (head, tail) not in self.sketches.edges:
-            self.sketches.add_edge(head, tail, label=label)
-
-    def _copy_inner(self,
-                    onto: SketchNode,
-                    origin: SketchNode,
-                    other_sketches: networkx.DiGraph,
-                    dependencies: Dict[SketchNode, Set[SketchNode]],
-                    seen: Dict[SketchNode, SketchNode],
-                    populate_source: bool = False) -> None:
-        """
-        This function takes a target node (onto) that we are copying data onto. The data we are
-        copying comes from a type constraint which tells us that a source node (origin) should have
-        its type properties applied to onto.
-
-        There are two kinds of information that we are collecting (recursively) from origin:
-        1. Structural information. This comes in the form of SketchNode successors (children in the
-           (DTV form). A typical example of this would be that a callee accesses fields in a struct
-           that a caller does not, and so we copying those "accesses" as new sketch nodes.
-        2. Atomic type information. When type variables are involved, we may not have a straight-
-           forward path from onto -> (atomic type) in the output constraint graph. These typevars
-           are specifically there to prevent looping in that graph. However, there may still be
-           useful information in those typevars (like one of them indicates it is a "float", e.g.)
-           We use the lattice to merge this information in the target node (onto).
-        """
-        # Compute a least upper bound (join) on the lower bounds for the DTV.
-        # Analogously, compute a greatest upper bound (meet) on the upper bounds for
-        # the DTV.
-        onto.lower_bound = self.solver.program.types.join(origin.lower_bound, onto.lower_bound)
-        onto.upper_bound = self.solver.program.types.meet(origin.upper_bound, onto.upper_bound)
-        seen[origin] = onto
-
-        # If the dependencies graph says that onto is a subtype of origin, copy all of origin's
-        # outgoing edges and their targets. If this introduces a loop, create a label instead of
-        # a loop.
-        for dependency in dependencies.get(origin, set()):
-            if dependency not in other_sketches.nodes:
-                continue
-            if dependency in seen:
-                original = seen[dependency]
-                for succ in other_sketches.successors(dependency):
-                    label = other_sketches[dependency][succ]['label']
-                    new_succ = LabelNode(original.dtv.add_suffix(label))
-                    self._add_edge(onto, new_succ, label=label)
-            else:
-                self._copy_inner(onto, dependency, other_sketches, dependencies, seen,
-                                 populate_source=populate_source)
-
-        # Just because we have a constraint about a downstream base DTV (in the topological
-        # order) doesn't mean that downstream node has any information about the specific
-        # node we are looking at.
-        if origin not in other_sketches.nodes:
-            return
-        # Tells us where the type information came from; just auxiliary information for sketches
-        if populate_source:
-            onto.source.add(origin)
-
-        # Copy all of origin's outgoing edges onto onto.
-        for succ in other_sketches.successors(origin):
-            label = other_sketches[origin][succ]['label']
-
-            # If succ has been seen, look up the last time it was seen and instead create a
-            # label that links to the previous location where it was seen.
-            if succ in seen:
-                self._add_edge(onto, LabelNode(seen[succ].dtv), label=label)
-            # If the successor is a label, translate it into this sketch.
-            elif isinstance(succ, LabelNode):
-                suffix = succ.target.get_suffix(origin.dtv)
-                if suffix is None:
-                    self.info("ERROR: Suffix is None %s --> %s", origin.dtv, succ.target)
-                    continue # FIXME: this needs investigation
-                succ_dtv = onto.dtv.remove_suffix(suffix)
-                assert succ_dtv
-                self._add_edge(onto, LabelNode(succ_dtv), label=label)
-            # Otherwise, it's a regular (non-label) node that hasn't been seen, so emit it and
-            # explore its successors.
-            else:
-                succ_node = self.make_node(onto.dtv.add_suffix(label),
-                                           lower_bound=succ.lower_bound,
-                                           upper_bound=succ.upper_bound)
-                self._add_edge(onto, succ_node, label=label)
-                seen[succ_node] = onto
-                self._copy_inner(succ_node, succ, other_sketches, dependencies, seen,
-                                 populate_source=populate_source)
-
-    def instantiate_intra(self, dependencies: Dict[SketchNode, Set[SketchNode]]) -> None:
-        self.debug("instantiate_intra: %s", dependencies)
-        old_sketches = networkx.DiGraph(self.sketches)
-        for dest in dependencies.keys():
-            seen = {self.lookup[n]: self.lookup[n] for n in dest.dtv.all_prefixes()}
-            for origin in dependencies.get(dest, set()):
-                # Each iteration we take a copy of the current sketches because they will be
-                # updated inside of _copy_inner.
-                self._copy_inner(dest, origin, old_sketches, dependencies, seen)
-
-    def copy_inter(self,
-                   dependencies: Dict[SketchNode, Set[SketchNode]],
-                   sketches_map: Dict[DerivedTypeVariable, "Sketches"]) -> None:
-        '''Copy the structures from self.sketches corresponding to the keys in dependencies to each
-        other simultaneously. Each copy is a DFS that identifies duplicates and replaces them with
-        labels, so the resulting graphs are trees. All reads are from self.sketches and all writes
-        go to a temporary variable, so no fixed point calculation is needed.
-        '''
-        self.debug("copy_inter: %s", dependencies)
-        for dest in dependencies.keys():
-            seen = {self.lookup[n]: self.lookup[n] for n in dest.dtv.all_prefixes()}
-            for origin in dependencies.get(dest, set()):
-                origin_base = origin.dtv.base_var
-                # If we have funcvar <= globalvar, the global variable won't yet be in
-                # the sketches_map.
-                if origin_base in sketches_map:
-                    self.debug("Copying %s<--%s from %s sketch", dest, origin, origin_base)
-                    # If the node exists in the interprocedural sketch, use that one, otherwise
-                    # just use the one we started with. It is possible to have interesting
-                    # constraints on interprocedural deps without having a sketch for the dep
-                    # (consider models for external functions)
-                    origin_node = sketches_map[origin_base].lookup.get(origin.dtv)
-                    if origin_node is not None:
-                        origin = origin_node
-                    self._copy_inner(dest, origin, sketches_map[origin_base].sketches,
-                                     dependencies, seen, populate_source=True)
-
-    def _copy_global_recursive(self, node: SketchNode, sketches: "Sketches") -> SketchNode:
-        # TODO: this probably needs to handle atoms properly, using the Lattice. Needs
-        # some thought.
-        our_node = self.ref_node(node)
-        if node in sketches.sketches.nodes:
-            for _, dst in sketches.sketches.out_edges(node):
-                our_dst = dst
-                if not isinstance(dst, LabelNode):
-                    our_dst = self._copy_global_recursive(dst, sketches)
-                self._add_edge(our_node, our_dst, sketches.sketches[node][dst]["label"])
-        return our_node
-
-
-    def copy_globals_from_sketch(self,
-                                 global_vars: Set[DerivedTypeVariable],
-                                 sketches: "Sketches"):
-        global_roots = set()
-        for dtv, node in sketches.lookup.items():
-            if dtv.base_var in global_vars:
-                global_roots.add(dtv.base_var)
-        for g in global_roots:
-            node = sketches.lookup.get(g)
-            if node is None:
-                continue
-            self._copy_global_recursive(node, sketches)
-
-
-    def add_constraints(self,
-                        global_handler: GlobalHandler,
-                        global_vars: Set[DerivedTypeVariable],
-                        constraints: ConstraintSet,
-                        nodes: Set[DerivedTypeVariable],
-                        sketches_map: Dict[DerivedTypeVariable, "Sketches"]) -> None:
-        '''Extend the set of sketches with the new set of constraints.
-        '''
-
-        # Step 1: Apply constraints that make use of lattice types, so that we have the seeds
-        # for atomic types in our sketch graph
-        for constraint in constraints:
-            left = self.solver.reverse_type_var(constraint.left)
-            right = self.solver.reverse_type_var(constraint.right)
-            # We don't want to add nodes for lattice types. This makes lots of things unpleasant.
-            if left not in self.solver.program.types.internal_types:
-                if left.base_var in self.solver.program.types.internal_types:
-                    continue
-            left_node = self.add_variable(left)
-            if right not in self.solver.program.types.internal_types:
-                if right.base_var in self.solver.program.types.internal_types:
-                    continue
-            right_node = self.add_variable(right)
-
-            if left in self.solver.program.types.internal_types:
-                self.debug("JOIN: %s, %s", right_node, left)
-                right_node.lower_bound = self.solver.program.types.join(right_node.lower_bound, left)
-                self.debug("   --> %s", right_node)
-            if right in self.solver.program.types.internal_types:
-                self.debug("MEET: %s, %s", left_node, left)
-                left_node.upper_bound = self.solver.program.types.meet(left_node.upper_bound, right)
-                self.debug("   --> %s", left_node)
-
-        # Step 2: Now we've seeded our sketch graph with the interesting atomic types from this
-        # SCC, we need to propagate the information. We do this two ways:
-        #  1. Intraprocedurally, through typevars. Here we follow all typevar constraints as edges
-        #     and copy any successors as new nodes in our sketch graph, and use the lattice to
-        #     collect information from reachable atomic types as well.
-        #  2. Interprocedurally, we do the same thing except we copy the information from callees
-        #     and their sketches.
-        inter_dependencies: Dict[SketchNode, Set[SketchNode]] = {}
-        intra_dependencies: Dict[SketchNode, Set[SketchNode]] = {}
-        for constraint in constraints:
-            left = self.solver.reverse_type_var(constraint.left)
-            right = self.solver.reverse_type_var(constraint.right)
-            left_typevar = (left != constraint.left)
-            right_typevar = (right != constraint.right)
-            # Constraints that contain a lattice type will not have nodes, they are handled
-            # in Step 1 above.
-            left_node = self.lookup.get(left)
-            right_node = self.lookup.get(right)
-            if left_node is None or right_node is None:
-                continue
-            # Base variables are the type variable in question without the access path; e.g.,
-            # F.in_0.load.σ4@0's base variable is F.
-            left_base_var = left.base_var
-            right_base_var = right.base_var
-            if {left_base_var, right_base_var} & global_vars:
-                self.debug("Skipping %s (global)", constraint)
-                continue
-            # If the right-hand side is not a type variable, it must be an interesting node (a
-            # function or global). The left and right base nodes may be different or the same;
-            # either way, treat it as an interprocedural dependency
-            elif right_base_var not in nodes and not right_typevar:
-                self.debug("Copying right %s (inter-procedural)", constraint)
-                inter_dependencies.setdefault(left_node, set()).add(right_node)
-            elif left_base_var not in nodes and not left_typevar:
-                self.debug("Copying left %s (inter-procedural)", constraint)
-                inter_dependencies.setdefault(right_node, set()).add(left_node)
-            # Type variables are generated only to break cycles in the constraint graph. If the rhs
-            # is a type variable, that means that the relationship between the sketches is
-            # intraprocedural and not interprocedural.
-            elif left_typevar or right_typevar:
-                self.debug("Copying %s (intra-procedural)", constraint)
-                if left_typevar:
-                    intra_dependencies.setdefault(right_node, set()).add(left_node)
-                else:
-                    intra_dependencies.setdefault(left_node, set()).add(right_node)
-        # Intra-SCC dependencies just get instantiated using "this" set of sketches
-        if intra_dependencies:
-            self.instantiate_intra(intra_dependencies)
-        # Inter-SCC dependencies make use of the sketches_map, which maps each base DTV to its
-        # sketch graph. This way we don't need to copy and iterate over a huge DiGraph for the
-        # entire program when we only need the direct callees (or referents, for globals)
-        if inter_dependencies:
-            self.copy_inter(inter_dependencies, sketches_map)
-
-        # Copy globals from our callees, if we are analyzing globals precisely.
-        global_handler.copy_globals(self, nodes, sketches_map)
-
-        
-    def to_dot(self, dtv: DerivedTypeVariable) -> str:
-        nt = f'{os.linesep}\t'
-        graph_str = f'digraph {dtv} {{'
-        start = self.lookup[dtv]
-        edges_str = ''
-        # emit edges and identify nodes
-        nodes = {start}
-        seen: Set[Tuple[SketchNode, SkNode]] = {(start, start)}
-        frontier = {(start, succ) for succ in self.sketches.successors(start)} - seen
-        while frontier:
-            new_frontier: Set[Tuple[SketchNode, SkNode]] = set()
-            for pred, succ in frontier:
-                edges_str += nt
-                nodes.add(succ)
-                new_frontier |= {(succ, s_s) for s_s in self.sketches.successors(succ)}
-                edges_str += f'"{pred}" -> "{succ}"'
-                edges_str += f' [label="{self.sketches[pred][succ]["label"]}"];'
-            frontier = new_frontier - seen
-        # emit nodes
-        for node in nodes:
-            if isinstance(node, SketchNode):
-                if node.dtv == dtv:
-                    graph_str += nt
-                    graph_str += f'"{node}" [label="{node.dtv}"];'
-                elif node.dtv.base_var == dtv:
-                    graph_str += nt
-                    graph_str += f'"{node}" [label="{node.lower_bound}..{node.upper_bound}"];'
-            elif node.target.base_var == dtv:
-                graph_str += nt
-                graph_str += f'"{node}" [label="{node.target}", shape=house];'
-        graph_str += edges_str
-        graph_str += f'{os.linesep}}}'
-        return graph_str
-
-    def __str__(self) -> str:
-        if self.lookup:
-            nt = f'{os.linesep}\t'
-            def format(k: DerivedTypeVariable) -> str:
-                return str(self.lookup[k])
-            return f'nodes:{nt}{nt.join(map(format, self.lookup.keys()))})'
-        return 'no sketches'
->>>>>>> 8bd05d32
+        return selected