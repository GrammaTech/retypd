# Retypd - machine code type inference
# Copyright (C) 2021 GrammaTech, Inc.
#
# This program is free software: you can redistribute it and/or modify
# it under the terms of the GNU General Public License as published by
# the Free Software Foundation, either version 3 of the License, or
# (at your option) any later version.
#
# This program is distributed in the hope that it will be useful,
# but WITHOUT ANY WARRANTY; without even the implied warranty of
# MERCHANTABILITY or FITNESS FOR A PARTICULAR PURPOSE.  See the
# GNU General Public License for more details.
#
# You should have received a copy of the GNU General Public License
# along with this program.  If not, see <https://www.gnu.org/licenses/>.
#
# This project is sponsored by the Office of Naval Research, One Liberty
# Center, 875 N. Randolph Street, Arlington, VA 22203 under contract #
# N68335-17-C-0700.  The content of the information does not necessarily
# reflect the position or policy of the Government and no official
# endorsement should be inferred.

'''The driver for the retypd analysis.
'''

from typing import Dict, List, Optional, Set, Tuple, Union, Any
from .graph import EdgeLabel, Node, ConstraintGraph
from .schema import (
    ConstraintSet,
    DerivedTypeVariable,
    Program,
    SubtypeConstraint,
    Variance,
)
from .loggable import Loggable, LogLevel
from .parser import SchemaParser
import os
import itertools
import networkx
import tqdm
from dataclasses import dataclass
from graphviz import Digraph


def dump_labeled_graph(graph, label, filename):
    G = Digraph(label)
    G.attr(label=label, labeljust="l", labelloc="t")
    nodes = {}
    for i, n in enumerate(graph.nodes):
        nodes[n] = i
        G.node(f"n{i}", label=str(n))
    for head, tail in graph.edges:
        label = str(graph.get_edge_data(head, tail).get("label", "<NO LABEL>"))
        G.edge(f"n{nodes[head]}", f"n{nodes[tail]}", label=label)
    G.render(filename, format='svg', view=False)


<<<<<<< HEAD
=======
class LogLevel(int, Enum):
    QUIET = 0
    INFO = 1
    DEBUG = 2

# Unfortunable, the python logging class is a bit flawed and overly complex for what we need
# When you use info/debug you can use %s/%d/etc formatting ala logging to lazy evaluate
class Loggable:
    def __init__(self, verbose: LogLevel = LogLevel.QUIET) -> None:
        self.verbose = verbose

    def info(self, *args):
        if self.verbose >= LogLevel.INFO:
            print(str(args[0]) % tuple(args[1:]))

    def debug(self, *args):
        if self.verbose >= LogLevel.DEBUG:
            print(str(args[0]) % tuple(args[1:]))


>>>>>>> 82386e5d
@dataclass
class SolverConfig:
    """
    Parameters that change how the type solver behaves.
    """
    # Maximum path length when converts the constraint graph into output constraints
    max_path_length: int = 2**64
    # Maximum number of paths to explore per type variable root when generating output constraints
    max_paths_per_root: int = 2**64
    # Maximum paths total to explore per SCC
    max_total_paths: int = 2**64
    # Keep output constraints after use; set to False to save memory
    keep_output_constraints: bool = True
    # More precise global handling
    # By default, we propagate globals up the callgraph, inlining them into the sketches as we
    # go, and the global sketches in the final (synthetic) root of the callgraph are the results
    # However, this can be slow and for large binaries the extra precision may not be worth the
    # time cost. If this is set to False we do a single unification of globals at the end, instead
    # of pulling them up the callgraph.
    precise_globals: bool = True


class GlobalHandler:
    def __init__(self,
                 global_vars: Set[DerivedTypeVariable],
                 callgraph: networkx.DiGraph,
                 scc_dag: networkx.DiGraph,
                 fake_root: DerivedTypeVariable) -> None:
        self.scc_dag = scc_dag
        self.callgraph = callgraph
        self.global_vars = global_vars
        self.fake_root = fake_root

    def pre_scc(self, scc_node: Any):
        raise NotImplementedError("Child class must implement")

    def post_scc(self,
                 scc_node: Any,
                 sketches_map: Dict[DerivedTypeVariable, "Sketches"]) -> None:
        raise NotImplementedError("Child class must implement")

    def copy_globals(self,
                     current_sketch: "Sketches",
                     nodes: Set[DerivedTypeVariable],
                     sketches_map: Dict[DerivedTypeVariable, "Sketches"]) -> None:
        raise NotImplementedError("Child class must implement")

    def finalize(self,
                 solver: "Solver",
                 sketches_map: Dict[DerivedTypeVariable, "Sketches"]) -> None:
        raise NotImplementedError("Child class must implement")


class PreciseGlobalHandler(GlobalHandler):
    """
    Handle globals precisely, by bubbling sketches up the callgraph, accumulating more and more
    globals (and sketch nodes) as it goes. Once it reaches the roots of the callgraph, we have
    all the globals and these are the final sketches.
    """
    def __init__(self,
                 global_vars: Set[DerivedTypeVariable],
                 callgraph: networkx.DiGraph,
                 scc_dag: networkx.DiGraph,
                 fake_root: DerivedTypeVariable) -> None:
        super(PreciseGlobalHandler, self).__init__(global_vars, callgraph, scc_dag, fake_root)
        # SCCs that have not yet had their sketches cleansed of globals
        # TODO get proper type annotations
        self.not_cleaned_up: List[Tuple[Any, Set[Any]]] = []


    def cleanse_globals(self, sketches: "Sketches"):
        """
        Delete all the global nodes from a particular sketch graph.
        """
        for dtv, node in list(sketches.lookup.items()):
            if dtv.base_var in self.global_vars:
                if node in sketches.sketches.nodes:
                    sketches.sketches.remove_node(node)
                del sketches.lookup[dtv]


    def pre_scc(self, scc_node: Any) -> None:
        """
        Sets up a list of all SCCs that still have callers to be processing. See post_scc for
        what happens when all callers have been processed.
        """
        # TODO proper type annotation
        caller_scc_set: Set[Any] = set()
        for src_id, _ in self.scc_dag.in_edges(scc_node):
            caller_scc = self.scc_dag.nodes[src_id]["members"]
            caller_scc_set |= caller_scc
        scc = self.scc_dag.nodes[scc_node]["members"]
        if scc != {self.fake_root}:
            self.not_cleaned_up.append( (scc, caller_scc_set) )


    def post_scc(self,
                 scc_node: Any,
                 sketches_map: Dict[DerivedTypeVariable, "Sketches"]) -> None:
        """
        Checks each SCC to see if all callers of that SCC have been processed. If so, all the
        globals for that SCC can be cleaned up from the sketches (they will have been copied
        into the callers, and live on).

        Cleaning up like this gives massive reduction in RAM usage for large programs.
        """
        # Cleanup anything we can
        scc = self.scc_dag.nodes[scc_node]["members"]
        not_cleaned_up_new = []
        for other_scc, other_scc_callers in self.not_cleaned_up:
            other_scc_callers -= scc
            if len(other_scc_callers) == 0:
                for item in other_scc:
                    self.cleanse_globals(sketches_map[item])
            else:
                not_cleaned_up_new.append( (other_scc, other_scc_callers) )
        self.not_cleaned_up = not_cleaned_up_new


    def copy_globals(self,
                     current_sketch: "Sketches",
                     nodes: Set[DerivedTypeVariable],
                     sketches_map: Dict[DerivedTypeVariable, "Sketches"]) -> None:
        """
        Copy all the global information from downstream functions (callees) to the current
        sketch context.
        """
        # This purposefully re-uses nodes to save memory. The only downside of this is the atoms
        # of nodes in callees can get mutated by callers; since they are globals, this seems like
        # a reasonable trade-off. The memory usage can get quite massive otherwise.
        callees = set()
        # Get all direct callees
        for n in nodes:
            for _, callee in self.callgraph.out_edges(n):
                callees.add(callee)

        for callee in callees:
            # This happens in recursive relationships, and is ok
            if callee not in sketches_map:
                continue
            sketches = sketches_map[callee]
            current_sketch.copy_globals_from_sketch(self.global_vars, sketches)


    def finalize(self,
                 solver: "Solver",
                 sketches_map: Dict[DerivedTypeVariable, "Sketches"]) -> None:
        pass


class UnionGlobalHandler(GlobalHandler):
    """
    Ignore globals (but leave them in sketches) during the call-graph pass, and at the end
    collect all the global sketches from all the functions.
    """
    def pre_scc(self, scc_node: Any) -> None:
        pass
    def post_scc(self,
                 scc_node: Any,
                 sketches_map: Dict[DerivedTypeVariable, "Sketches"]) -> None:
        pass
    def copy_globals(self,
                     current_sketch: "Sketches",
                     nodes: Set[DerivedTypeVariable],
                     sketches_map: Dict[DerivedTypeVariable, "Sketches"]) -> None:
        pass

    def finalize(self,
                 solver: "Solver",
                 sketches_map: Dict[DerivedTypeVariable, "Sketches"]) -> None:
        global_sketches = Sketches(solver)
        for func_sketches in sketches_map.values():
            global_sketches.copy_globals_from_sketch(
                self.global_vars, func_sketches)
        sketches_map[self.fake_root] = global_sketches


# There are two main aspects created by the solver: output constraints and sketches. The output
# constraints are _intra-procedural_: the constraints for a function f() will not contain
# constraints from its callees or callers.
# Sketches are also intra-procedural, but they do _copy_ information. So for example a sketch for
# function f() will include information from its callees. It does _not_ include information from
# its callers.
# We do the main solve in two passes:
# * First, over the callgraph in reverse topological order, using the sketches to pass information
#   between functions (or SCCs of functions)
# * Then, over the dependence graph of global variables in reverse topological order
#
# These two passes are mostly identical except for which graph they are iterating and which
# constraints they use.
class Solver(Loggable):
    '''Takes a program and generates subtype constraints. The constructor does not perform the
    computation; rather, :py:class:`Solver` objects are callable as thunks.
    '''
    def __init__(self,
                 program: Program,
                 config: SolverConfig = SolverConfig(),
                 verbose: LogLevel = LogLevel.QUIET) -> None:
        super(Solver, self).__init__(verbose)
        self.program = program
        # TODO possibly make these values shared across a function
        self.next = 0
        self._type_vars: Dict[DerivedTypeVariable, DerivedTypeVariable] = {}
        self.config = config

    def _get_type_var(self, var: DerivedTypeVariable) -> DerivedTypeVariable:
        '''Look up a type variable by name. If it (or a prefix of it) exists in _type_vars, form the
        appropriate variable by adding the leftover part of the suffix. If not, return the variable
        as passed in.
        '''
        # Starting with the longest prefix (just var), check all prefixes against
        # the existing typevars
        for prefix in itertools.chain([var], var.all_prefixes()):
            if prefix in self._type_vars:
                suffix = prefix.get_suffix(var)
                if suffix is not None:
                    type_var = self._type_vars[prefix]
                    return DerivedTypeVariable(type_var.base, suffix)
        return var

    def reverse_type_var(self, var: DerivedTypeVariable) -> DerivedTypeVariable:
        '''Look up the canonical version of a variable; if it begins with a type variable
        '''
        base = var.base_var
        if base in self._rev_type_vars:
            return self._rev_type_vars[base].extend(var.path)
        return var

    def lookup_type_var(self, var: Union[str, DerivedTypeVariable]) -> DerivedTypeVariable:
        '''Take a string, convert it to a DerivedTypeVariable, and if there is a type variable that
        stands in for a prefix of it, change the prefix to the type variable.
        '''
        if isinstance(var, str):
            var = SchemaParser.parse_variable(var)
        return self._get_type_var(var)

    def _make_type_var(self, base: DerivedTypeVariable) -> None:
        '''Generate a type variable.
        '''
        if base in self._type_vars:
            return
        var = DerivedTypeVariable(f'τ${self.next}')
        self._type_vars[base] = var
        self.next += 1
        self.debug("Generate type_var: %s", var)

    def _generate_type_vars(self, graph: networkx.DiGraph) -> None:
        '''Identify at least one node in each nontrivial SCC and generate a type variable for it.
        This ensures that the path exploration algorithm will never loop; instead, it will generate
        constraints that are recursive on the type variable.

        To do so, find strongly connected components (such that loops may contain forget or recall
        edges but never both). In each nontrivial SCC (in reverse topological order), identify all
        vertices with predecessors in a strongly connected component that has not yet been visited.
        If any of the identified variables is a prefix of another (e.g., φ and φ.load.σ8@0),
        eliminate the longer one. Each of these variables is added to the set of variables at which
        graph exploration stops. Excepting those with a prefix already in the set, these variables
        are made into named type variables.

        Once all SCCs have been processed, minimize the set of candidates as before (remove
        variables that have a prefix in the set) and emit type variables for each remaining
        candidate.

        Side-effects: update the set of interesting endpoints, update the map of typevars.
        '''
        forget_graph = networkx.DiGraph(graph)
        recall_graph = networkx.DiGraph(graph)
        for head, tail in graph.edges:
            label = graph[head][tail].get('label')
            if label:
                if label.kind == EdgeLabel.Kind.FORGET:
                    recall_graph.remove_edge(head, tail)
                else:
                    forget_graph.remove_edge(head, tail)
        endpoints: Set[DerivedTypeVariable] = set()
        for fr_graph in [forget_graph, recall_graph]:
            condensation = networkx.condensation(fr_graph)
            visited = set()
            for scc_node in reversed(list(networkx.topological_sort(condensation))):
                candidates: Set[DerivedTypeVariable] = set()
                scc = condensation.nodes[scc_node]['members']
                visited.add(scc_node)
                if len(scc) == 1:
                    continue
                for node in scc:
                    # Look in graph for predecessors, not fr_graph; the purpose of fr_graph is
                    # merely to ensure that the SCCs we examine don't contain both forget and recall
                    # edges.
                    for predecessor in graph.predecessors(node):
                        scc_index = condensation.graph['mapping'][predecessor]
                        if scc_index not in visited:
                            candidates.add(node.base)
                candidates = Solver._filter_no_prefix(candidates)
                endpoints |= candidates
        # Types from the lattice should never end up pointing at typevars
        endpoints -= set(self.program.types.internal_types)
        self.all_endpoints = frozenset(endpoints |
                                       set(self.program.callgraph) |
                                       set(self.program.global_vars) |
                                       self.program.types.internal_types)
        for var in Solver._filter_no_prefix(endpoints):
            self._make_type_var(var)
        self._rev_type_vars = {tv: var for (var, tv) in self._type_vars.items()}

    def _maybe_constraint(self,
                          origin: Node,
                          dest: Node,
                          string: List[EdgeLabel]) -> Optional[SubtypeConstraint]:
        '''Generate constraints by adding the forgets in string to origin and the recalls in string
        to dest. If both of the generated vertices are covariant (the empty string's variance is
        covariant, so only covariant vertices can represent a derived type variable without an
        elided portion of its path) and if the two variables are not equal, emit a constraint.
        '''
        lhs = origin
        rhs = dest
        forgets = []
        recalls = []
        for label in string:
            if label.kind == EdgeLabel.Kind.FORGET:
                forgets.append(label.capability)
            else:
                recalls.append(label.capability)
        for recall in recalls:
            lhs = lhs.recall(recall)
        for forget in reversed(forgets):
            rhs = rhs.recall(forget)

        if (lhs.suffix_variance == Variance.COVARIANT and
                rhs.suffix_variance == Variance.COVARIANT):
            lhs_var = self._get_type_var(lhs.base)
            rhs_var = self._get_type_var(rhs.base)
            if lhs_var != rhs_var:
                return SubtypeConstraint(lhs_var, rhs_var)
        return None

    def _generate_constraints(self, graph: networkx.DiGraph) -> ConstraintSet:
        '''Now that type variables have been computed, no cycles can be produced. Find paths from
        endpoints to other endpoints and generate constraints.
        '''
        npaths = 0
        constraints = ConstraintSet()
        # As per the algorithm we only allow paths that follow the regular language
        # (recall _)* (forget _)*
        # We enforce this by looking for inversions from forget->recall.
        def matches_language(string):
            if len(string) >= 2 \
               and string[-2].kind == EdgeLabel.Kind.FORGET \
               and string[-1].kind == EdgeLabel.Kind.RECALL:
                return False
            return True
        # On large procedures, the graph this is exploring can be quite large (hundreds of nodes,
        # thousands of edges). This can result in an insane number of paths - most of which do not
        # result in a constraint, and most of the ones that do result in constraints are redundant.
        def explore(current_node: Node,
                    path: List[Node] = [],
                    string: List[EdgeLabel] = []) -> None:
            '''Find all non-empty paths that begin and end on members of self.all_endpoints. Return
            the list of labels encountered along the way as well as the current_node and destination.
            '''
            nonlocal max_paths_per_root
            nonlocal npaths
            if len(path) > self.config.max_path_length:
                return
            if npaths > max_paths_per_root:
                return
            if current_node in path:
                npaths += 1
                return
            if not matches_language(string):
                return
            if path and current_node.base in self.all_endpoints:
                constraint = self._maybe_constraint(path[0], current_node, string)
                if constraint:
                    constraints.add(constraint)
                npaths += 1
                return
            path = list(path)
            path.append(current_node)
            if current_node in graph:
                for succ in graph[current_node]:
                    label = graph[current_node][succ].get('label')
                    new_string = list(string)
                    if label:
                        new_string.append(label)
                    explore(succ, path, new_string)
        start_nodes = {node for node in graph.nodes if node.base in self.all_endpoints and
                                                       node._forgotten ==
                                                       Node.Forgotten.PRE_FORGET}
        # We evenly distribute the maximum number of paths that we are willing to explore
        # across all origin nodes here.
        max_paths_per_root = int(min(self.config.max_paths_per_root,
                                     self.config.max_total_paths / float(len(start_nodes)+1)))
        for origin in start_nodes:
            npaths = 0
            explore(origin)
        return constraints


    def _solve_topo_graph(self,
                          global_handler: GlobalHandler,
                          scc_dag: networkx.DiGraph,
                          constraint_map: Dict[Any, ConstraintSet],
                          sketches_map: Dict[DerivedTypeVariable, "Sketches"],
                          derived: Dict[DerivedTypeVariable, ConstraintSet]):
        def show_progress(iterable):
            if self.verbose:
                return tqdm.tqdm(iterable)
            return iterable

        for scc_node in show_progress(reversed(list(networkx.topological_sort(scc_dag)))):
            global_handler.pre_scc(scc_node)
            scc = scc_dag.nodes[scc_node]['members']
            scc_graph = networkx.DiGraph()
            for proc_or_global in scc:
                constraints = constraint_map.get(proc_or_global, ConstraintSet())
                graph = ConstraintGraph(constraints)
                for head, tail in graph.graph.edges:
                    label = graph.graph[head][tail].get('label')
                    if label:
                        scc_graph.add_edge(head, tail, label=label)
                    else:
                        scc_graph.add_edge(head, tail)

            # Uncomment this out to dump the constraint graph
            self.debug("# Processing SCC: %s", "_".join([str(s) for s in scc]))
            #dump_labeled_graph(scc_graph, name, f"/tmp/scc_{name}")

            # make a copy; some of this analysis mutates the graph
            self._generate_type_vars(scc_graph)
            Solver._recall_forget_split(scc_graph)
            generated = self._generate_constraints(scc_graph)

            # The sketches for this SCC; note it may pull in data from other sketches
            scc_sketches = Sketches(self, self.verbose)
            scc_sketches.add_constraints(global_handler, self.program.global_vars,
                                         generated, scc, sketches_map)

            for proc_or_global in scc:
                sketches_map[proc_or_global] = scc_sketches
                if self.config.keep_output_constraints:
                    derived[proc_or_global] = generated

            global_handler.post_scc(scc_node, sketches_map)


    def __call__(self) -> Tuple[Dict[DerivedTypeVariable, ConstraintSet],
                                Dict[DerivedTypeVariable, "Sketches"]]:
        '''Perform the retypd calculation.
        '''

        derived: Dict[DerivedTypeVariable, ConstraintSet] = {}
        sketches_map: Dict[DerivedTypeVariable, Sketches] = {}

        def find_roots(digraph: networkx.DiGraph):
            roots = []
            for n in digraph.nodes:
                if digraph.in_degree(n) == 0:
                    roots.append(n)
            return roots

        # The idea here is that functions need to satisfy their clients' needs for inputs and need
        # to use their clients' return values without overextending them. So we do a reverse
        # topological order on functions, lumping SCCs together, and slowly extend the graph.
        # It would be interesting to explore how this algorithm compares with a more restricted one
        # as far as asymptotic complexity, but this is simple to understand and so the right choice
        # for now. I suspect that most of the graphs are fairly sparse and so the practical reality
        # is that there aren't many paths.
        self.info("Solving functions")
        callgraph = networkx.DiGraph(self.program.callgraph)
        fake_root = DerivedTypeVariable("$$FAKEROOT$$")
        for r in find_roots(callgraph):
            callgraph.add_edge(fake_root, r)
        scc_dag = networkx.condensation(callgraph)

        if self.config.precise_globals:
            global_handler = PreciseGlobalHandler(self.program.global_vars, callgraph,
                                                  scc_dag, fake_root)
        else:
            global_handler = UnionGlobalHandler(self.program.global_vars, callgraph,
                                                scc_dag, fake_root)

        self._solve_topo_graph(global_handler, scc_dag, self.program.proc_constraints,
                               sketches_map, derived)
        global_handler.finalize(self, sketches_map)

        # Note: all globals point to the same "Sketches" graph, which has all the globals
        # in it. It would be nice to separate them out, but not a priority right now (clients
        # can do it easily).
        for g in self.program.global_vars:
            if self.config.keep_output_constraints:
                derived[g] = derived[fake_root]
            sketches_map[g] = sketches_map[fake_root]
        if self.config.keep_output_constraints and fake_root in derived:
            del derived[fake_root]
        if fake_root in sketches_map:
            del sketches_map[fake_root]

        return (derived, sketches_map)

    @staticmethod
    def _recall_forget_split(graph: networkx.DiGraph) -> None:
        '''The algorithm, after saturation, only admits paths such that recall edges all precede
        the first forget edge (if there is such an edge). To enforce this, we modify the graph by
        splitting each node and the unlabeled and forget edges (but not recall edges!). Forget edges
        in the original graph are changed to point to the 'forgotten' duplicate of their original
        target. As a result, no recall edges are reachable after traversing a single forget edge.
        '''
        edges = set(graph.edges)
        for head, tail in edges:
            label = graph[head][tail].get('label')
            if label and label.kind == EdgeLabel.Kind.RECALL:
                continue
            forget_head = head.split_recall_forget()
            forget_tail = tail.split_recall_forget()
            atts = graph[head][tail]
            if label and label.kind == EdgeLabel.Kind.FORGET:
                graph.remove_edge(head, tail)
                graph.add_edge(head, forget_tail, **atts)
            graph.add_edge(forget_head, forget_tail, **atts)

    @staticmethod
    def _filter_no_prefix(variables: Set[DerivedTypeVariable]) -> Set[DerivedTypeVariable]:
        '''Return a set of elements from variables for which no prefix exists in variables. For
        example, if variables were the set {A, A.load}, return the set {A}.
        '''
        selected = set()
        candidates = sorted(variables, reverse=True)
        for index, candidate in enumerate(candidates):
            emit = True
            for other in candidates[index+1:]:
                # other and candidate cannot be equal because they're distinct elements of a set
                if other.get_suffix(candidate) is not None:
                    emit = False
                    break
            if emit:
                selected.add(candidate)
        return selected


class SketchNode:
    def __init__(self, dtv: DerivedTypeVariable,
                 lower_bound: DerivedTypeVariable,
                 upper_bound: DerivedTypeVariable) -> None:
        self._dtv = dtv
        self.lower_bound = lower_bound
        self.upper_bound = upper_bound
        # Reference to SketchNodes (in other SCCs) that this node came from
        self.source: Set[SketchNode] = set()
        self._hash = hash(self._dtv)

    @property
    def dtv(self):
        return self._dtv

    @dtv.setter
    def dtv(self, value):
        raise NotImplementedError("Read-only property")

    # the atomic type of a DTV is an annotation, not part of its identity
    def __eq__(self, other) -> bool:
        if isinstance(other, SketchNode):
            return self.dtv == other.dtv
        return False

    def __hash__(self) -> int:
        return self._hash

    def __str__(self) -> str:
        return f'({self.lower_bound} <= {self.dtv} <= {self.upper_bound})'

    def __repr__(self) -> str:
        return f'SketchNode({self})'

    def get_usable_type(self) -> DerivedTypeVariable:
        # TODO this might not always be the right solution
        return self.lower_bound


class LabelNode:
    counter = 0
    def __init__(self, target: DerivedTypeVariable) -> None:
        self.target = target
        self.id = LabelNode.counter
        LabelNode.counter += 1

    def __eq__(self, other) -> bool:
        if isinstance(other, LabelNode):
            # return self.id == other.id and self.target == other.target
            return self.target == other.target
        return False

    def __hash__(self) -> int:
        # return hash(self.target) ^ hash(self.id)
        return hash(self.target)

    def __str__(self) -> str:
        return f'{self.target}.label_{self.id}'

    def __repr__(self) -> str:
        return str(self)


SkNode = Union[SketchNode, LabelNode]


class Sketches(Loggable):
    '''The set of sketches from a set of constraints. Intended to be updated incrementally, per the
    Solver's reverse topological ordering.
    '''
    def __init__(self, solver: Solver, verbose: LogLevel = LogLevel.QUIET) -> None:
        super(Sketches, self).__init__(verbose)
        # We maintain the invariant that if a node is in `lookup` then it should also be in
        # `sketches` as a node (even if there are no edges)
        self.sketches = networkx.DiGraph()
        self.lookup: Dict[DerivedTypeVariable, SketchNode] = {}
        self.solver = solver
        self.dependencies: Dict[DerivedTypeVariable, Set[DerivedTypeVariable]] = {}

    def ref_node(self, node: SketchNode) -> SketchNode:
        '''Add a reference to the given node (no copy)
        '''
        if isinstance(node, LabelNode):
            return node
        if node.dtv in self.lookup:
            return self.lookup[node.dtv]
        self.lookup[node.dtv] = node
        self.sketches.add_node(node)
        return node

    def make_node(self,
                  variable: DerivedTypeVariable,
                  *,
                  lower_bound: Optional[DerivedTypeVariable] = None,
                  upper_bound: Optional[DerivedTypeVariable] = None) -> SketchNode:
        '''Make a node from a DTV. Compute its atom from its access path.
        '''
        if lower_bound is None:
            lower_bound = self.solver.program.types.bottom
        if upper_bound is None:
            upper_bound = self.solver.program.types.top
        result = SketchNode(variable, lower_bound, upper_bound)
        self.lookup[variable] = result
        return result

    def add_variable(self, variable: DerivedTypeVariable) -> SketchNode:
        '''Add a variable and its prefixes to the set of sketches. Each node's atomic type is either
        TOP or BOTTOM, depending on the variance of the variable's access path. If the variable
        already exists, skip it.
        '''
        if variable in self.lookup:
            return self.lookup[variable]
        node = self.make_node(variable)
        created = node
        self.sketches.add_node(node)
        prefix = variable.largest_prefix
        while prefix:
            prefix_node = self.make_node(prefix)
            self.sketches.add_edge(prefix_node, node, label=variable.tail)
            variable = prefix
            node = prefix_node
            prefix = variable.largest_prefix
        return created

    def replace_edge(self, head: SkNode, tail: SkNode, new_head: SkNode, new_tail: SkNode) -> None:
        '''Replace an edge, keeping its attributes intact.
        '''
        atts = self.sketches[head][tail]
        self.sketches.remove_edge(head, tail)
        self.sketches.add_edge(new_head, new_tail, **atts)

    def replace_node(self, old: SketchNode, new: SkNode) -> None:
        '''Replace a node, updating incoming and outgoing edges but preserving their attributes.
        '''
        for pred in self.sketches.predecessors(old):
            self.replace_edge(pred, old, pred, new)
        for succ in self.sketches.successors(old):
            self.replace_edge(old, succ, new, succ)

    def remove_cycles(self) -> None:
        '''Identify cycles in the graph and remove them by replacing instances of every node
        downstream from itself with a label (the labeled polymorphism mentioned in Definition 3.5).
        '''
        for cycle in networkx.simple_cycles(self.sketches):
            node = cycle[1]
            last = cycle[-1]
            self.replace_edge(last, node, last, node.dtv)

    def _add_edge(self, head: SketchNode, tail: SkNode, label: str) -> None:
        # don't emit duplicate edges
        if (head, tail) not in self.sketches.edges:
            self.sketches.add_edge(head, tail, label=label)

    def _copy_inner(self,
                    onto: SketchNode,
                    origin: SketchNode,
                    other_sketches: networkx.DiGraph,
                    dependencies: Dict[SketchNode, Set[SketchNode]],
                    seen: Dict[SketchNode, SketchNode],
                    populate_source: bool = False) -> None:
        seen[origin] = onto
        # If the dependencies graph says that onto is a subtype of origin, copy all of origin's
        # outgoing edges and their targets. If this introduces a loop, create a label instead of
        # a loop.
        for dependency in dependencies.get(origin, set()):
            if dependency not in other_sketches.nodes:
                continue
            if dependency in seen:
                original = seen[dependency]
                for succ in other_sketches.successors(dependency):
                    label = other_sketches[dependency][succ]['label']
                    new_succ = LabelNode(original.dtv.add_suffix(label))
                    self._add_edge(onto, new_succ, label=label)
            else:
                self._copy_inner(onto, dependency, other_sketches, dependencies, seen)

        # Just because we have a constraint about a downstream base DTV (in the topological
        # order) doesn't mean that downstream node has any information about the specific
        # node we are looking at.
        if origin not in other_sketches.nodes:
            return
        # Tells us where the type information came from; just auxiliary information for sketches
        if populate_source:
            onto.source.add(origin)

        # Copy all of origin's outgoing edges onto onto.
        for succ in other_sketches.successors(origin):
            label = other_sketches[origin][succ]['label']

            # If succ has been seen, look up the last time it was seen and instead create a
            # label that links to the previous location where it was seen.
            if succ in seen:
                self._add_edge(onto, LabelNode(seen[succ].dtv), label=label)
            # If the successor is a label, translate it into this sketch.
            elif isinstance(succ, LabelNode):
                suffix = succ.target.get_suffix(origin.dtv)
                if suffix is None:
                    self.info("ERROR: Suffix is None %s --> %s", origin.dtv, succ.target)
                    continue # FIXME: this needs investigation
                succ_dtv = onto.dtv.remove_suffix(suffix)
                assert succ_dtv
                self._add_edge(onto, LabelNode(succ_dtv), label=label)
            # Otherwise, it's a regular (non-label) node that hasn't been seen, so emit it and
            # explore its successors.
            else:
                succ_node = self.make_node(onto.dtv.add_suffix(label),
                                           lower_bound=succ.lower_bound,
                                           upper_bound=succ.upper_bound)
                self._add_edge(onto, succ_node, label=label)
                seen[succ_node] = onto
                self._copy_inner(succ_node, succ, other_sketches, dependencies, seen)

    def instantiate_intra(self, dependencies: Dict[SketchNode, Set[SketchNode]]) -> None:
        self.debug("instantiate_intra: %s", dependencies)
        old_sketches = networkx.DiGraph(self.sketches)
        for dest in dependencies.keys():
            for origin in dependencies.get(dest, set()):
                seen = {self.lookup[n]: self.lookup[n] for n in dest.dtv.all_prefixes()}
                # Each iteration we take a copy of the current sketches because they will be
                # updated inside of _copy_inner.
                self._copy_inner(dest, origin, old_sketches, dependencies, seen)

    # Given INTER.out <= INTRA, we need to grab all the constraints on INTER.out from INTER's
    # sketches and substitute them into INTRA.
    #
    #  Example:
    #    INTER.out <= INTRA
    #    X <= INTRA.store.s4@4              // This only affects INTRA (it already does)
    #
    #    INTER.out --> INTER.out.load.s4@4  // This should get copied in as-is on INTRA ->
    #

    def copy_inter(self,
                   dependencies: Dict[SketchNode, Set[SketchNode]],
                   sketches_map: Dict[DerivedTypeVariable, "Sketches"]) -> None:
        '''Copy the structures from self.sketches corresponding to the keys in dependencies to each
        other simultaneously. Each copy is a DFS that identifies duplicates and replaces them with
        labels, so the resulting graphs are trees. All reads are from self.sketches and all writes
        go to a temporary variable, so no fixed point calculation is needed.
        '''
        self.debug("copy_inter: %s", dependencies)
        for dest in dependencies.keys():
            for origin in dependencies.get(dest, set()):
                seen = {self.lookup[n]: self.lookup[n] for n in dest.dtv.all_prefixes()}
                origin_base = origin.dtv.base_var
                # If we have funcvar <= globalvar, the global variable won't yet be in
                # the sketches_map.
                if origin_base in sketches_map:
                    self.debug("Copying %s<--%s from %s sketch", dest, origin, origin_base)
                    origin_node = sketches_map[origin_base].lookup.get(origin.dtv)
                    if origin_node is not None:
                        # Compute a least upper bound (join) on the lower bounds for the DTV.
                        # Analogously, compute a greatest upper bound (meet) on the upper bounds for
                        # the DTV.
                        dest.lower_bound = self.solver.program.types.join(origin_node.lower_bound,
                                                                          dest.lower_bound)
                        dest.upper_bound = self.solver.program.types.meet(origin_node.upper_bound,
                                                                          dest.upper_bound)
                    self._copy_inner(dest, origin, sketches_map[origin_base].sketches,
                                     dependencies, seen, populate_source=True)

    def _copy_global_recursive(self, node: SketchNode, sketches: "Sketches") -> SketchNode:
        # TODO: this probably needs to handle atoms properly, using the Lattice. Needs
        # some thought.
        our_node = self.ref_node(node)
        if node in sketches.sketches.nodes:
            for _, dst in sketches.sketches.out_edges(node):
                our_dst = dst
                if not isinstance(dst, LabelNode):
                    our_dst = self._copy_global_recursive(dst, sketches)
                self._add_edge(our_node, our_dst, sketches.sketches[node][dst]["label"])
        return our_node


    def copy_globals_from_sketch(self,
                                 global_vars: Set[DerivedTypeVariable],
                                 sketches: "Sketches"):
        global_roots = set()
        for dtv, node in sketches.lookup.items():
            if dtv.base_var in global_vars:
                global_roots.add(dtv.base_var)
        for g in global_roots:
            node = sketches.lookup.get(g)
            if node is None:
                continue
            self._copy_global_recursive(node, sketches)


    def add_constraints(self,
                        global_handler: GlobalHandler,
                        global_vars: Set[DerivedTypeVariable],
                        constraints: ConstraintSet,
                        nodes: Set[DerivedTypeVariable],
                        sketches_map: Dict[DerivedTypeVariable, "Sketches"]) -> None:
        '''Extend the set of sketches with the new set of constraints.
        '''
        inter_dependencies: Dict[SketchNode, Set[SketchNode]] = {}
        intra_dependencies: Dict[SketchNode, Set[SketchNode]] = {}
        for constraint in constraints:
            left = self.solver.reverse_type_var(constraint.left)
            right = self.solver.reverse_type_var(constraint.right)
            left_node = self.add_variable(left)
            right_node = self.add_variable(right)
            # Base variables are the type variable in question without the access path; e.g.,
            # F.in_0.load.σ4@0's base variable is F.
            left_base_var = left.base_var
            right_base_var = right.base_var
            if {left_base_var, right_base_var} & global_vars:
                self.debug("Skipping %s (global)", constraint)
                continue
            # Skip constraints X <= LatticeType and LatticeType <= X; they get handled at the bottom
            # of this function
            if {left_base_var, right_base_var} & self.solver.program.types.internal_types:
                self.debug("Skipping %s (internal type)", constraint)
                continue
            # Type variables are generated only to break cycles in the constraint graph. If the rhs
            # is a type variable, that means that the relationship between the sketches is
            # intraprocedural and not interprocedural.
            elif right_base_var in self.solver._type_vars:
                self.debug("Copying %s (intra-procedural)", constraint)
                intra_dependencies.setdefault(left_node, set()).add(right_node)
            # If the right-hand side is not a type variable, it must be an interesting node (a
            # function or global). The left and right base nodes may be different or the same;
            # either way, treat it as an interprocedural dependency
            elif right_base_var not in nodes and right_base_var not in global_vars:
                self.debug("Copying right %s (inter-procedural)", constraint)
                inter_dependencies.setdefault(left_node, set()).add(right_node)
            elif left_base_var not in nodes and left_base_var not in global_vars:
                self.debug("Copying left %s (inter-procedural)", constraint)
                inter_dependencies.setdefault(right_node, set()).add(left_node)
        # Intra-SCC dependencies just get instantiated using "this" set of sketches
        if intra_dependencies:
            self.instantiate_intra(intra_dependencies)
        # Inter-SCC dependencies make use of the sketches_map, which maps each base DTV to its
        # sketch graph. This way we don't need to copy and iterate over a huge DiGraph for the
        # entire program when we only need the direct callees (or referents, for globals)
        if inter_dependencies:
            self.copy_inter(inter_dependencies, sketches_map)

        # Copy globals from our callees, if we are analyzing globals precisely.
        global_handler.copy_globals(self, nodes, sketches_map)

        for constraint in constraints:
            left = self.solver.reverse_type_var(constraint.left)
            right = self.solver.reverse_type_var(constraint.right)
            if left in self.solver.program.types.internal_types:
                node = self.lookup[right]
                self.debug("JOIN: %s, %s", node, left)
                node.lower_bound = self.solver.program.types.join(node.lower_bound, left)
                self.debug("   --> %s", node)
            if right in self.solver.program.types.internal_types:
                node = self.lookup[left]
                self.debug("MEET: %s, %s", node, left)
                node.upper_bound = self.solver.program.types.meet(node.upper_bound, right)
                self.debug("   --> %s", node)

    def to_dot(self, dtv: DerivedTypeVariable) -> str:
        nt = f'{os.linesep}\t'
        graph_str = f'digraph {dtv} {{'
        start = self.lookup[dtv]
        edges_str = ''
        # emit edges and identify nodes
        nodes = {start}
        seen: Set[Tuple[SketchNode, SkNode]] = {(start, start)}
        frontier = {(start, succ) for succ in self.sketches.successors(start)} - seen
        while frontier:
            new_frontier: Set[Tuple[SketchNode, SkNode]] = set()
            for pred, succ in frontier:
                edges_str += nt
                nodes.add(succ)
                new_frontier |= {(succ, s_s) for s_s in self.sketches.successors(succ)}
                edges_str += f'"{pred}" -> "{succ}"'
                edges_str += f' [label="{self.sketches[pred][succ]["label"]}"];'
            frontier = new_frontier - seen
        # emit nodes
        for node in nodes:
            if isinstance(node, SketchNode):
                if node.dtv == dtv:
                    graph_str += nt
                    graph_str += f'"{node}" [label="{node.dtv}"];'
                elif node.dtv.base_var == dtv:
                    graph_str += nt
                    graph_str += f'"{node}" [label="{node.lower_bound}..{node.upper_bound}"];'
            elif node.target.base_var == dtv:
                graph_str += nt
                graph_str += f'"{node}" [label="{node.target}", shape=house];'
        graph_str += edges_str
        graph_str += f'{os.linesep}}}'
        return graph_str

    def __str__(self) -> str:
        if self.lookup:
            nt = f'{os.linesep}\t'
<<<<<<< HEAD
            return f'nodes:{nt}{nt.join(map(lambda k: f"{k} ({self.lookup[k].atom}) sources={self.lookup[k].source}", self.lookup))})'
=======
            def format(k: DerivedTypeVariable) -> str:
                return str(self.lookup[k])
            return f'nodes:{nt}{nt.join(map(str, self.lookup))})'
>>>>>>> 82386e5d
        return 'no sketches'<|MERGE_RESOLUTION|>--- conflicted
+++ resolved
@@ -55,29 +55,6 @@
     G.render(filename, format='svg', view=False)
 
 
-<<<<<<< HEAD
-=======
-class LogLevel(int, Enum):
-    QUIET = 0
-    INFO = 1
-    DEBUG = 2
-
-# Unfortunable, the python logging class is a bit flawed and overly complex for what we need
-# When you use info/debug you can use %s/%d/etc formatting ala logging to lazy evaluate
-class Loggable:
-    def __init__(self, verbose: LogLevel = LogLevel.QUIET) -> None:
-        self.verbose = verbose
-
-    def info(self, *args):
-        if self.verbose >= LogLevel.INFO:
-            print(str(args[0]) % tuple(args[1:]))
-
-    def debug(self, *args):
-        if self.verbose >= LogLevel.DEBUG:
-            print(str(args[0]) % tuple(args[1:]))
-
-
->>>>>>> 82386e5d
 @dataclass
 class SolverConfig:
     """
@@ -1010,11 +987,7 @@
     def __str__(self) -> str:
         if self.lookup:
             nt = f'{os.linesep}\t'
-<<<<<<< HEAD
-            return f'nodes:{nt}{nt.join(map(lambda k: f"{k} ({self.lookup[k].atom}) sources={self.lookup[k].source}", self.lookup))})'
-=======
             def format(k: DerivedTypeVariable) -> str:
                 return str(self.lookup[k])
             return f'nodes:{nt}{nt.join(map(str, self.lookup))})'
->>>>>>> 82386e5d
         return 'no sketches'